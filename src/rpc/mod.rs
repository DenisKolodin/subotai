//! #Remote Procedure Call. 
//!
//! Subotai RPCs are the packets sent over TCP between nodes. They
//! contain information about the sender, as well as an optional payload.

use bincode::serde;
use {routing, bincode, node};
use std::sync::Arc;
use hash::SubotaiHash;

/// Serializable struct implementation of an RPC.
#[derive(Serialize, Deserialize, Eq, PartialEq, Debug, Clone)]
pub struct Rpc {
   pub kind        : Kind,
<<<<<<< HEAD
   pub sender_id   : SubotaiHash,
=======
   /// Hash ID of the original sender.
   pub sender_id   : Hash,
   /// Port through which the original sender is listening for responses.
>>>>>>> 7bd41cad
   pub reply_port  : u16,
}

impl Rpc {
<<<<<<< HEAD
   pub fn ping(sender_id: SubotaiHash, reply_port: u16) -> Rpc {
      Rpc { kind: Kind::Ping, sender_id: sender_id, reply_port: reply_port }
   }

   pub fn ping_response(sender_id: SubotaiHash, reply_port: u16) -> Rpc {
      Rpc { kind: Kind::PingResponse, sender_id: sender_id, reply_port: reply_port }
   }

   /// Asks for a the results of a table node lookup.
   pub fn find_node(sender_id: SubotaiHash, reply_port: u16, id_to_find: SubotaiHash, nodes_wanted: usize) -> Rpc {
=======
   /// Constructs a ping RPC. Pings simply carry information about the
   /// sender, and expect a response indicating that the receiving node
   /// is alive.
   pub fn ping(sender_id: Hash, reply_port: u16) -> Rpc {
      Rpc { kind: Kind::Ping, sender_id: sender_id, reply_port: reply_port }
   }

   /// Constructs a ping response. 
   pub fn ping_response(sender_id: Hash, reply_port: u16) -> Rpc {
      Rpc { kind: Kind::PingResponse, sender_id: sender_id, reply_port: reply_port }
   }

   /// Constructs an RPC asking for a the results of a table node lookup.
   pub fn find_node(sender_id: Hash, reply_port: u16, id_to_find: Hash, nodes_wanted: usize) -> Rpc {
>>>>>>> 7bd41cad
      let payload = Arc::new(FindNodePayload { id_to_find: id_to_find, nodes_wanted: nodes_wanted });
      Rpc { kind: Kind::FindNode(payload), sender_id: sender_id, reply_port: reply_port }
   }

<<<<<<< HEAD
   /// Encapsulates the response to a previously requested find_node RPC.
   pub fn find_node_response(sender_id: SubotaiHash, reply_port: u16, id_to_find: SubotaiHash, result: routing::LookupResult) -> Rpc {
=======
   /// Constructs an RPC with the response to a find_node RPC.
   pub fn find_node_response(sender_id: Hash, reply_port: u16, id_to_find: Hash, result: routing::LookupResult) -> Rpc {
>>>>>>> 7bd41cad
      let payload = Arc::new(FindNodeResponsePayload { id_to_find: id_to_find, result: result} );
      Rpc { kind: Kind::FindNodeResponse(payload), sender_id: sender_id, reply_port: reply_port }
   }

<<<<<<< HEAD
   pub fn bootstrap(sender_id: SubotaiHash, reply_port: u16) -> Rpc {
      Rpc { kind: Kind::Bootstrap, sender_id: sender_id, reply_port: reply_port }
   }

   pub fn bootstrap_response(sender_id: SubotaiHash, reply_port: u16, nodes: Vec<routing::NodeInfo>) -> Rpc {
=======
   /// Constructs a bootstrap RPC. It asks the receiving node to provide a list of
   /// nodes close to the sender, to facilitate joining the network.
   pub fn bootstrap(sender_id: Hash, reply_port: u16) -> Rpc {
      Rpc { kind: Kind::Bootstrap, sender_id: sender_id, reply_port: reply_port }
   }

   /// Constructs the response to a bootstrap RPC.
   pub fn bootstrap_response(sender_id: Hash, reply_port: u16, nodes: Vec<routing::NodeInfo>) -> Rpc {
>>>>>>> 7bd41cad
      let payload = Arc::new(BootstrapResponsePayload { nodes: nodes } );
      Rpc { kind: Kind::BootstrapResponse(payload), sender_id: sender_id, reply_port: reply_port }
   }

   /// Serializes an RPC to be send over TCP. 
   pub fn serialize(&self) -> Vec<u8> {
       serde::serialize(&self, bincode::SizeLimit::Bounded(node::SOCKET_BUFFER_SIZE_BYTES as u64)).unwrap()
   }

   /// Deserializes into an RPC structure.
   pub fn deserialize(serialized: &[u8]) -> serde::DeserializeResult<Rpc> {
       serde::deserialize(serialized)
   }

   /// Reports whether the RPC is a FindNodeResponse looking
<<<<<<< HEAD
   /// for a particular node
   pub fn is_finding_node(&self, id: &SubotaiHash) -> bool {
=======
   /// for a particular node.
   pub fn is_finding_node(&self, id: &Hash) -> bool {
>>>>>>> 7bd41cad
      match self.kind {
         Kind::FindNodeResponse( ref payload ) => &payload.id_to_find == id,
         _ => false,
      }
   }

   /// Reports whether the RPC is a FindNodeResponse that found
<<<<<<< HEAD
   /// a particular node
   pub fn found_node(&self, id: &SubotaiHash) -> bool {
=======
   /// a particular node.
   pub fn found_node(&self, id: &Hash) -> bool {
>>>>>>> 7bd41cad
      if let Kind::FindNodeResponse(ref payload) = self.kind {
         match payload.result {
            routing::LookupResult::Myself | routing::LookupResult::Found(_) => return &payload.id_to_find == id,
            _ => return false,
         }
      }
      false
   }
}

/// Types of RPC contemplated by the standard, plus some unique to the Subotai
/// DHT (such as as a specialized Bootstrap RPC). Some include reference
/// counted payloads.
#[derive(Serialize, Deserialize, Eq, PartialEq, Debug, Clone)]
pub enum Kind {
   Ping,
   PingResponse,
   Store(Arc<StorePayload>),
   FindNode(Arc<FindNodePayload>),
   FindNodeResponse(Arc<FindNodeResponsePayload>),
   FindValue(Arc<FindValuePayload>),
   FindValueResponse(Arc<FindValueResponsePayload>),
   Bootstrap,
   BootstrapResponse(Arc<BootstrapResponsePayload>)
}

#[derive(Serialize, Deserialize, Eq, PartialEq, Debug, Clone)]
pub struct StorePayload;

/// Includes the ID to find and the amount of nodes required.
#[derive(Serialize, Deserialize, Eq, PartialEq, Debug, Clone)]
pub struct FindNodePayload {
   pub id_to_find    : SubotaiHash,
   pub nodes_wanted  : usize,
}

#[derive(Serialize, Deserialize, Eq, PartialEq, Debug, Clone)]
pub struct FindValuePayload;

/// Includes the ID to find and the results of the table lookup.
#[derive(Serialize, Deserialize, Eq, PartialEq, Debug, Clone)]
pub struct FindNodeResponsePayload {
   pub id_to_find : SubotaiHash,
   pub result     : routing::LookupResult,
}

/// Includes a vector of up to 'K' nodes close to the respondee.
#[derive(Serialize, Deserialize, Eq, PartialEq, Debug, Clone)]
pub struct BootstrapResponsePayload {
   pub nodes: Vec<routing::NodeInfo>,
}

#[derive(Serialize, Deserialize, Eq, PartialEq, Debug, Clone)]
pub struct FindValueResponsePayload;

#[cfg(test)]
mod tests {
    use super::*;
    use hash::SubotaiHash;

    #[test]
    fn serdes_for_ping() {
       let ping = Rpc::ping(SubotaiHash::random(), 50000);
       let serialized_ping = ping.serialize();
       let deserialized_ping = Rpc::deserialize(&serialized_ping).unwrap();
       assert_eq!(ping, deserialized_ping);
    }
}<|MERGE_RESOLUTION|>--- conflicted
+++ resolved
@@ -11,76 +11,47 @@
 /// Serializable struct implementation of an RPC.
 #[derive(Serialize, Deserialize, Eq, PartialEq, Debug, Clone)]
 pub struct Rpc {
-   pub kind        : Kind,
-<<<<<<< HEAD
-   pub sender_id   : SubotaiHash,
-=======
+   /// Category of RPC.
+   pub kind       : Kind,
    /// Hash ID of the original sender.
-   pub sender_id   : Hash,
+   pub sender_id  : SubotaiHash,
    /// Port through which the original sender is listening for responses.
->>>>>>> 7bd41cad
-   pub reply_port  : u16,
+   pub reply_port : u16,
 }
 
 impl Rpc {
-<<<<<<< HEAD
+   /// Constructs a ping RPC. Pings simply carry information about the
+   /// sender, and expect a response indicating that the receiving node
+   /// is alive.
    pub fn ping(sender_id: SubotaiHash, reply_port: u16) -> Rpc {
       Rpc { kind: Kind::Ping, sender_id: sender_id, reply_port: reply_port }
    }
 
+   /// Constructs a ping response. 
    pub fn ping_response(sender_id: SubotaiHash, reply_port: u16) -> Rpc {
       Rpc { kind: Kind::PingResponse, sender_id: sender_id, reply_port: reply_port }
    }
 
-   /// Asks for a the results of a table node lookup.
+   /// Constructs an RPC asking for a the results of a table node lookup.
    pub fn find_node(sender_id: SubotaiHash, reply_port: u16, id_to_find: SubotaiHash, nodes_wanted: usize) -> Rpc {
-=======
-   /// Constructs a ping RPC. Pings simply carry information about the
-   /// sender, and expect a response indicating that the receiving node
-   /// is alive.
-   pub fn ping(sender_id: Hash, reply_port: u16) -> Rpc {
-      Rpc { kind: Kind::Ping, sender_id: sender_id, reply_port: reply_port }
-   }
-
-   /// Constructs a ping response. 
-   pub fn ping_response(sender_id: Hash, reply_port: u16) -> Rpc {
-      Rpc { kind: Kind::PingResponse, sender_id: sender_id, reply_port: reply_port }
-   }
-
-   /// Constructs an RPC asking for a the results of a table node lookup.
-   pub fn find_node(sender_id: Hash, reply_port: u16, id_to_find: Hash, nodes_wanted: usize) -> Rpc {
->>>>>>> 7bd41cad
       let payload = Arc::new(FindNodePayload { id_to_find: id_to_find, nodes_wanted: nodes_wanted });
       Rpc { kind: Kind::FindNode(payload), sender_id: sender_id, reply_port: reply_port }
    }
 
-<<<<<<< HEAD
-   /// Encapsulates the response to a previously requested find_node RPC.
+   /// Constructs an RPC with the response to a find_node RPC.
    pub fn find_node_response(sender_id: SubotaiHash, reply_port: u16, id_to_find: SubotaiHash, result: routing::LookupResult) -> Rpc {
-=======
-   /// Constructs an RPC with the response to a find_node RPC.
-   pub fn find_node_response(sender_id: Hash, reply_port: u16, id_to_find: Hash, result: routing::LookupResult) -> Rpc {
->>>>>>> 7bd41cad
       let payload = Arc::new(FindNodeResponsePayload { id_to_find: id_to_find, result: result} );
       Rpc { kind: Kind::FindNodeResponse(payload), sender_id: sender_id, reply_port: reply_port }
    }
 
-<<<<<<< HEAD
+   /// Constructs a bootstrap RPC. It asks the receiving node to provide a list of
+   /// nodes close to the sender, to facilitate joining the network.
    pub fn bootstrap(sender_id: SubotaiHash, reply_port: u16) -> Rpc {
       Rpc { kind: Kind::Bootstrap, sender_id: sender_id, reply_port: reply_port }
    }
 
+   /// Constructs the response to a bootstrap RPC.
    pub fn bootstrap_response(sender_id: SubotaiHash, reply_port: u16, nodes: Vec<routing::NodeInfo>) -> Rpc {
-=======
-   /// Constructs a bootstrap RPC. It asks the receiving node to provide a list of
-   /// nodes close to the sender, to facilitate joining the network.
-   pub fn bootstrap(sender_id: Hash, reply_port: u16) -> Rpc {
-      Rpc { kind: Kind::Bootstrap, sender_id: sender_id, reply_port: reply_port }
-   }
-
-   /// Constructs the response to a bootstrap RPC.
-   pub fn bootstrap_response(sender_id: Hash, reply_port: u16, nodes: Vec<routing::NodeInfo>) -> Rpc {
->>>>>>> 7bd41cad
       let payload = Arc::new(BootstrapResponsePayload { nodes: nodes } );
       Rpc { kind: Kind::BootstrapResponse(payload), sender_id: sender_id, reply_port: reply_port }
    }
@@ -96,13 +67,8 @@
    }
 
    /// Reports whether the RPC is a FindNodeResponse looking
-<<<<<<< HEAD
    /// for a particular node
    pub fn is_finding_node(&self, id: &SubotaiHash) -> bool {
-=======
-   /// for a particular node.
-   pub fn is_finding_node(&self, id: &Hash) -> bool {
->>>>>>> 7bd41cad
       match self.kind {
          Kind::FindNodeResponse( ref payload ) => &payload.id_to_find == id,
          _ => false,
@@ -110,13 +76,8 @@
    }
 
    /// Reports whether the RPC is a FindNodeResponse that found
-<<<<<<< HEAD
    /// a particular node
    pub fn found_node(&self, id: &SubotaiHash) -> bool {
-=======
-   /// a particular node.
-   pub fn found_node(&self, id: &Hash) -> bool {
->>>>>>> 7bd41cad
       if let Kind::FindNodeResponse(ref payload) = self.kind {
          match payload.result {
             routing::LookupResult::Myself | routing::LookupResult::Found(_) => return &payload.id_to_find == id,
